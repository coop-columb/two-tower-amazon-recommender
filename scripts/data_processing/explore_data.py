#!/usr/bin/env python3
"""Exploratory data analysis for Amazon Reviews 2023 dataset."""

import argparse
import logging
from pathlib import Path
<<<<<<< HEAD
=======

>>>>>>> 5ee99ffd
import matplotlib.pyplot as plt
import pandas as pd
import plotly.express as px


def analyze_category_data(category: str, data_dir: Path) -> dict:
    """Analyze data for a specific category."""
    logger = logging.getLogger(__name__)

    # Load data
    reviews_path = data_dir / f"{category}_reviews.parquet"

    if not reviews_path.exists():
        logger.warning(f"Reviews file not found for {category}")
        return {}

    reviews_df = pd.read_parquet(reviews_path)

    analysis = {
        "category": category,
        "num_reviews": len(reviews_df),
        "num_unique_users": reviews_df["user_id"].nunique(),
        "num_unique_items": reviews_df["parent_asin"].nunique(),
        "rating_distribution": reviews_df["rating"].value_counts().to_dict(),
        "avg_rating": reviews_df["rating"].mean(),
        "review_length_stats": {
            "mean": reviews_df["text"].str.len().mean(),
            "median": reviews_df["text"].str.len().median(),
            "std": reviews_df["text"].str.len().std(),
        },
    }

    return analysis


def create_visualizations(analysis_results: list[dict], output_dir: Path) -> None:
    """Create comprehensive visualizations."""
    output_dir.mkdir(parents=True, exist_ok=True)

    # Category comparison
    categories = [r["category"] for r in analysis_results]
    num_reviews = [r["num_reviews"] for r in analysis_results]

    fig = px.bar(
        x=categories,
        y=num_reviews,
        title="Number of Reviews by Category",
        labels={"x": "Category", "y": "Number of Reviews"},
    )
    fig.write_html(output_dir / "reviews_by_category.html")

    # Rating distributions
    fig, axes = plt.subplots(2, 3, figsize=(15, 10))
    axes = axes.flatten()

    for i, result in enumerate(analysis_results[:6]):
        if i < len(axes):
            ratings = list(result["rating_distribution"].keys())
            counts = list(result["rating_distribution"].values())

            axes[i].bar(ratings, counts)
            axes[i].set_title(f"{result['category']} Rating Distribution")
            axes[i].set_xlabel("Rating")
            axes[i].set_ylabel("Count")

    plt.tight_layout()
    plt.savefig(output_dir / "rating_distributions.png", dpi=300, bbox_inches="tight")
    plt.close()


def main() -> None:
<<<<<<< HEAD
    """Main execution function."""
=======
    """Execute the main data exploration function."""
>>>>>>> 5ee99ffd
    parser = argparse.ArgumentParser(description="Explore Amazon Reviews dataset")
    parser.add_argument(
        "--data-dir", type=Path, default="data/raw", help="Directory containing downloaded data"
    )
    parser.add_argument(
        "--output-dir",
        type=Path,
        default="docs/research/data_analysis",
        help="Output directory for analysis results",
    )

    args = parser.parse_args()

    # Setup logging
    logging.basicConfig(level=logging.INFO)
    logger = logging.getLogger(__name__)

    # Find all categories
    parquet_files = list(args.data_dir.glob("*_reviews.parquet"))
    categories = [f.stem.replace("_reviews", "") for f in parquet_files]

    logger.info(f"Found {len(categories)} categories to analyze")

    # Analyze each category
    analysis_results = []
    for category in categories:
        logger.info(f"Analyzing {category}...")
        result = analyze_category_data(category, args.data_dir)
        if result:
            analysis_results.append(result)

    # Create visualizations
    logger.info("Creating visualizations...")
    create_visualizations(analysis_results, args.output_dir)

    # Save summary report
    summary_df = pd.DataFrame(analysis_results)
    summary_df.to_csv(args.output_dir / "category_summary.csv", index=False)

    logger.info(f"Analysis complete! Results saved to {args.output_dir}")


if __name__ == "__main__":
    main()<|MERGE_RESOLUTION|>--- conflicted
+++ resolved
@@ -4,10 +4,7 @@
 import argparse
 import logging
 from pathlib import Path
-<<<<<<< HEAD
-=======
 
->>>>>>> 5ee99ffd
 import matplotlib.pyplot as plt
 import pandas as pd
 import plotly.express as px
@@ -79,11 +76,7 @@
 
 
 def main() -> None:
-<<<<<<< HEAD
-    """Main execution function."""
-=======
     """Execute the main data exploration function."""
->>>>>>> 5ee99ffd
     parser = argparse.ArgumentParser(description="Explore Amazon Reviews dataset")
     parser.add_argument(
         "--data-dir", type=Path, default="data/raw", help="Directory containing downloaded data"
